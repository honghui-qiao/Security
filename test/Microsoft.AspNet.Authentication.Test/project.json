--- conflicted
+++ resolved
@@ -10,12 +10,9 @@
         "Microsoft.AspNet.Authentication.OAuthBearer": "1.0.0-*",
         "Microsoft.AspNet.Authentication.OpenIdConnect": "1.0.0-*",
         "Microsoft.AspNet.Authentication.Twitter": "1.0.0-*",
-<<<<<<< HEAD
+        "Microsoft.AspNet.DataProtection": "1.0.0-*",
+        "Microsoft.AspNet.TestHost": "1.0.0-*",
         "Microsoft.IdentityModel.Protocol.Extensions": "2.0.0-beta4-*",
-=======
-        "Microsoft.AspNet.DataProtection": "1.0.0-*",
->>>>>>> 30d350da
-        "Microsoft.AspNet.TestHost": "1.0.0-*",
         "Moq": "4.2.1312.1622",
         "xunit.runner.aspnet": "2.0.0-aspnet-*"
     },
