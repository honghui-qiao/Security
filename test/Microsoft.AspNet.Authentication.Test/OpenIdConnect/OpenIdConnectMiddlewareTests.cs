--- conflicted
+++ resolved
@@ -13,7 +13,6 @@
 using System.Threading.Tasks;
 using System.Xml;
 using System.Xml.Linq;
-
 using Microsoft.AspNet.Authentication.Cookies;
 using Microsoft.AspNet.Authentication.OpenIdConnect;
 using Microsoft.AspNet.Builder;
@@ -21,11 +20,8 @@
 using Microsoft.AspNet.Http.Authentication;
 using Microsoft.AspNet.TestHost;
 using Microsoft.Framework.DependencyInjection;
-<<<<<<< HEAD
+using Microsoft.Framework.WebEncoders;
 using Microsoft.IdentityModel.Protocols;
-=======
-using Microsoft.Framework.WebEncoders;
->>>>>>> 63fc18b9
 using Newtonsoft.Json;
 using Shouldly;
 using Xunit;
@@ -98,7 +94,6 @@
 
             var transaction = await SendAsync(server, "https://example.com/challenge");
             transaction.Response.StatusCode.ShouldBe(HttpStatusCode.Redirect);
-<<<<<<< HEAD
             queryValues.CheckValues(
                 transaction.Response.Headers.Location.AbsoluteUri,
                 new string[]
@@ -109,11 +104,10 @@
                     OpenIdConnectParameterNames.ResponseMode,
                     OpenIdConnectParameterNames.Scope
                 });
-=======
+
             var query = transaction.Response.Headers.Location.Query;
             query.ShouldContain("scope=" + UrlEncoder.Default.UrlEncode("https://www.googleapis.com/auth/plus.login"));
             query.ShouldContain("response_type=" + UrlEncoder.Default.UrlEncode("id_token"));
->>>>>>> 63fc18b9
         }
 
         [Theory]
